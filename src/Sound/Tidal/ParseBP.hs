{-# LANGUAGE OverloadedStrings, TypeSynonymInstances, FlexibleInstances, CPP #-}
{-# LANGUAGE LambdaCase #-}
{-# OPTIONS_GHC -Wall -fno-warn-orphans -fno-warn-unused-do-bind #-}

module Sound.Tidal.ParseBP where

import           Control.Applicative ((<$>), (<*>), pure)
import qualified Control.Exception as E
import           Data.Colour
import           Data.Colour.Names
import           Data.Functor.Identity (Identity)
import           Data.Maybe
import           Data.Ratio
import           Data.Typeable (Typeable)
import           GHC.Exts ( IsString(..) )
import           Text.Parsec.Error
import           Text.ParserCombinators.Parsec
import           Text.ParserCombinators.Parsec.Language ( haskellDef )
import qualified Text.ParserCombinators.Parsec.Token as P
import qualified Text.Parsec.Prim
import           Sound.Tidal.Pattern
import           Sound.Tidal.UI
import           Sound.Tidal.Core
import           Sound.Tidal.Chords (chordTable)

data TidalParseError = TidalParseError {parsecError :: ParseError,
                                        code :: String
                                       }
  deriving (Eq, Typeable)

instance E.Exception TidalParseError

instance Show TidalParseError where
  show err = "Syntax error in sequence:\n  \"" ++ code err ++ "\"\n  " ++ pointer ++ "  " ++ message
    where pointer = replicate (sourceColumn $ errorPos perr) ' ' ++ "^"
          message = showErrorMessages "or" "unknown parse error" "expecting" "unexpected" "end of input" $ errorMessages perr
          perr = parsecError err

type MyParser = Text.Parsec.Prim.Parsec String Int

-- | AST representation of patterns

data TPat a = TPat_Atom (Maybe ((Int, Int), (Int, Int))) a
            | TPat_Fast (TPat Time) (TPat a)
            | TPat_Slow (TPat Time) (TPat a)
            | TPat_DegradeBy Int Double (TPat a)
            | TPat_CycleChoose Int [TPat a]
            | TPat_Euclid (TPat Int) (TPat Int) (TPat Int) (TPat a)
            | TPat_Stack [TPat a]
            | TPat_Polyrhythm (Maybe (TPat Rational)) [TPat a]
            | TPat_Seq [TPat a]
            | TPat_Silence
            | TPat_Foot
            | TPat_Elongate Rational (TPat a)
            | TPat_Repeat Int (TPat a)
            | TPat_EnumFromTo (TPat a) (TPat a)
            deriving (Show)

toPat :: (Parseable a, Enumerable a) => TPat a -> Pattern a
toPat = \case
<<<<<<< HEAD
   TPat_Atom (Just loc) x -> addContext (Context [loc]) $ pure x
=======
   TPat_Atom (Just loc) x -> setContext (Context [loc]) $ pure x
>>>>>>> ea5b8936
   TPat_Atom Nothing x -> pure x
   TPat_Fast t x -> fast (toPat t) $ toPat x
   TPat_Slow t x -> slow (toPat t) $ toPat x
   TPat_DegradeBy seed amt x -> _degradeByUsing (rotL (0.0001 * (fromIntegral seed)) rand) amt $ toPat x
   TPat_CycleChoose seed xs -> unwrap $ segment 1 $ chooseBy (rotL (0.0001 * (fromIntegral seed)) rand) $ map toPat xs
   TPat_Euclid n k s thing ->
      doEuclid (toPat n) (toPat k) (toPat s) (toPat thing)
   TPat_Stack xs -> stack $ map toPat xs
   TPat_Silence -> silence
   TPat_EnumFromTo a b -> unwrap $ fromTo <$> toPat a <*> toPat b
   TPat_Foot -> error "Can't happen, feet are pre-processed."
   TPat_Polyrhythm mSteprate ps -> stack $ map adjust_speed pats
     where adjust_speed (sz, pat) = fast ((/sz) <$> steprate) pat
           pats = map resolve_tpat ps
           steprate :: Pattern Rational
           steprate = fromMaybe base_first (toPat <$> mSteprate)
           base_first | null pats = pure 0
                      | otherwise = pure $ fst $ head pats
   TPat_Seq xs -> snd $ resolve_seq xs
   _ -> silence

resolve_tpat :: (Enumerable a, Parseable a) => TPat a -> (Rational, Pattern a)
resolve_tpat (TPat_Seq xs) = resolve_seq xs
resolve_tpat a = (1, toPat a)

resolve_seq :: (Enumerable a, Parseable a) => [TPat a] -> (Rational, Pattern a)
resolve_seq xs = (total_size, timeCat sized_pats)
  where sized_pats = map (toPat <$>) $ resolve_size xs
        total_size = sum $ map fst sized_pats

resolve_size :: [TPat a] -> [(Rational, TPat a)]
resolve_size [] = []
resolve_size ((TPat_Elongate r p):ps) = (r, p):(resolve_size ps)
resolve_size ((TPat_Repeat n p):ps) = replicate n (1,p) ++ (resolve_size ps)
resolve_size (p:ps) = (1,p):(resolve_size ps)

{-
durations :: [TPat a] -> [(Int, TPat a)]
durations [] = []
durations (TPat_Elongate n : xs) = (n, TPat_Silence) : durations xs
durations (a : TPat_Elongate n : xs) = (n+1,a) : durations xs
durations (a:xs) = (1,a) : durations xs
-}

parseBP :: (Enumerable a, Parseable a) => String -> Either ParseError (Pattern a)
parseBP s = toPat <$> parseTPat s

parseBP_E :: (Enumerable a, Parseable a) => String -> Pattern a
parseBP_E s = toE parsed
  where
    parsed = parseTPat s
    -- TODO - custom error
    toE (Left e) = E.throw $ TidalParseError {parsecError = e, code = s}
    toE (Right tp) = toPat tp

parseTPat :: Parseable a => String -> Either ParseError (TPat a)
parseTPat = parseRhythm tPatParser

class Parseable a where
  tPatParser :: MyParser (TPat a)
  doEuclid :: Pattern Int -> Pattern Int -> Pattern Int -> Pattern a -> Pattern a
  -- toEuclid :: a ->

class Enumerable a where
  fromTo :: a -> a -> Pattern a
  fromThenTo :: a -> a -> a -> Pattern a

instance Parseable Double where
  tPatParser = pDouble
  doEuclid = euclidOff

instance Enumerable Double where
  fromTo = enumFromTo'
  fromThenTo = enumFromThenTo'

instance Parseable String where
  tPatParser = pVocable
  doEuclid = euclidOff

instance Enumerable String where
  fromTo a b = fastFromList [a,b]
  fromThenTo a b c = fastFromList [a,b,c]

instance Parseable Bool where
  tPatParser = pBool
  doEuclid = euclidOffBool

instance Enumerable Bool where
  fromTo a b = fastFromList [a,b]
  fromThenTo a b c = fastFromList [a,b,c]

instance Parseable Int where
  tPatParser = pIntegral
  doEuclid = euclidOff

instance Enumerable Int where
  fromTo = enumFromTo'
  fromThenTo = enumFromThenTo'

instance Parseable Integer where
  tPatParser = pIntegral
  doEuclid = euclidOff

instance Enumerable Integer where
  fromTo = enumFromTo'
  fromThenTo = enumFromThenTo'

instance Parseable Rational where
  tPatParser = pRational
  doEuclid = euclidOff

instance Enumerable Rational where
  fromTo = enumFromTo'
  fromThenTo = enumFromThenTo'

enumFromTo' :: (Ord a, Enum a) => a -> a -> Pattern a
enumFromTo' a b | a > b = fastFromList $ reverse $ enumFromTo b a
                | otherwise = fastFromList $ enumFromTo a b

enumFromThenTo'
  :: (Ord a, Enum a, Num a) => a -> a -> a -> Pattern a
enumFromThenTo' a b c | a > c = fastFromList $ reverse $ enumFromThenTo c (c + (a-b)) a
                      | otherwise = fastFromList $ enumFromThenTo a b c

type ColourD = Colour Double

instance Parseable ColourD where
  tPatParser = pColour
  doEuclid = euclidOff

instance Enumerable ColourD where
  fromTo a b = fastFromList [a,b]
  fromThenTo a b c = fastFromList [a,b,c]

instance (Enumerable a, Parseable a) => IsString (Pattern a) where
  fromString = parseBP_E

--instance (Parseable a, Pattern p) => IsString (p a) where
--  fromString = p :: String -> p a

lexer :: P.GenTokenParser String u Data.Functor.Identity.Identity
lexer   = P.makeTokenParser haskellDef

braces, brackets, parens, angles:: MyParser a -> MyParser a
braces  = P.braces lexer
brackets = P.brackets lexer
parens = P.parens lexer
angles = P.angles lexer

symbol :: String -> MyParser String
symbol  = P.symbol lexer

natural, integer, decimal :: MyParser Integer
natural = P.natural lexer
integer = P.integer lexer
decimal = P.integer lexer

float :: MyParser Double
float = P.float lexer

naturalOrFloat :: MyParser (Either Integer Double)
naturalOrFloat = P.naturalOrFloat lexer

data Sign      = Positive | Negative

applySign          :: Num a => Sign -> a -> a
applySign Positive =  id
applySign Negative =  negate

sign  :: MyParser Sign
sign  =  do char '-'
            return Negative
         <|> do char '+'
                return Positive
         <|> return Positive

intOrFloat :: MyParser Double
intOrFloat =  do s   <- sign
                 num <- naturalOrFloat
                 return (case num of
                            Right x -> applySign s x
                            Left  x -> fromIntegral $ applySign s x
                        )

parseRhythm :: Parseable a => MyParser (TPat a) -> String -> Either ParseError (TPat a)
parseRhythm f = runParser (pSequence f') (0 :: Int) ""
  where f' = do f
                <|> do symbol "~" <?> "rest"
                       return TPat_Silence

pSequence :: Parseable a => MyParser (TPat a) -> GenParser Char Int (TPat a)
pSequence f = do spaces -- TODO is this needed?
                 -- d <- pFast
                 s <- many $ do a <- pPart f
                                spaces
                                do try $ symbol ".."
                                   b <- pPart f
                                   return $ TPat_EnumFromTo a b
                                 <|> do rs <- many1 $ do oneOf "@_"
                                                         r <- ((subtract 1) <$> pRatio) <|> return 1
                                                         spaces
                                                         return $ r
                                        return $ TPat_Elongate (1 + sum rs) a
                                 <|> do es <- many1 $ do char '!'
                                                         n <- (((subtract 1) . read) <$> many1 digit) <|> return 1
                                                         spaces
                                                         return n
                                        return $ TPat_Repeat (1 + sum es) a
                                 <|> return a
                             <|> do symbol "."
                                    return TPat_Foot
                 return $ resolve_feet s
      where resolve_feet ps | length ss > 1 = TPat_Seq $ map TPat_Seq ss
                            | otherwise = TPat_Seq ps
              where ss = splitFeet ps
            splitFeet :: [TPat t] -> [[TPat t]]
            splitFeet [] = []
            splitFeet pats = foot : splitFeet pats'
              where (foot, pats') = takeFoot pats
                    takeFoot [] = ([], [])
                    takeFoot (TPat_Foot:pats'') = ([], pats'')
                    takeFoot (pat:pats'') = (\(a,b) -> (pat:a,b)) $ takeFoot pats''


pSingle :: MyParser (TPat a) -> MyParser (TPat a)
pSingle f = f >>= pRand >>= pMult

pPart :: Parseable a => MyParser (TPat a) -> MyParser (TPat a)
pPart f = do pt <- (pSingle f <|> pPolyIn f <|> pPolyOut f) >>= pE >>= pRand
             spaces -- TODO is this needed?
             return pt

newSeed :: MyParser Int
newSeed = do seed <- Text.Parsec.Prim.getState
             Text.Parsec.Prim.modifyState (+1)
             return seed

pPolyIn :: Parseable a => MyParser (TPat a) -> MyParser (TPat a)
pPolyIn f = do x <- brackets $ do s <- pSequence f <?> "sequence"
                                  stackTail s <|> chooseTail s <|> return s
               pMult x
  where stackTail s = do symbol ","
                         ss <- pSequence f `sepBy` symbol ","
                         spaces -- TODO needed?
                         return $ TPat_Stack (s:ss)
        chooseTail s = do symbol "|"
                          ss <- pSequence f `sepBy` symbol "|"
                          spaces -- TODO needed?
                          seed <- newSeed
                          return $ TPat_CycleChoose seed (s:ss)

pPolyOut :: Parseable a => MyParser (TPat a) -> MyParser (TPat a)
pPolyOut f = do ss <- braces (pSequence f `sepBy` symbol ",")
                spaces -- TODO needed?
                base <- do char '%'
                           r <- pSequence pRational <?> "rational number"
                           return $ Just r
                        <|> return Nothing
                pMult $ TPat_Polyrhythm base ss
             <|>
             do ss <- angles (pSequence f `sepBy` symbol ",")
                spaces -- TODO needed/wanted?
                pMult $ TPat_Polyrhythm (Just $ TPat_Atom Nothing 1) ss

pString :: MyParser String
pString = do c <- (letter <|> oneOf "0123456789") <?> "charnum"
             cs <- many (letter <|> oneOf "0123456789:.-_") <?> "string"
             return (c:cs)

wrapPos :: MyParser (TPat a) -> MyParser (TPat a)
wrapPos p = do b <- getPosition
               tpat <- p
               e <- getPosition
               let addPos (TPat_Atom _ v') =
                     TPat_Atom (Just ((sourceColumn b, sourceLine b), (sourceColumn e, sourceLine e))) v'
                   addPos x = x -- shouldn't happen..
               return $ addPos tpat

pVocable :: MyParser (TPat String)
pVocable = wrapPos $ (TPat_Atom Nothing) <$> pString

pDouble :: MyParser (TPat Double)
pDouble = wrapPos $ do f <- choice [intOrFloat, parseNote] <?> "float"
                       do c <- parseChord
                          return $ TPat_Stack $ map ((TPat_Atom Nothing) . (+f)) c
                         <|> return (TPat_Atom Nothing f)
                      <|>
                         do c <- parseChord
                            return $ TPat_Stack $ map (TPat_Atom Nothing) c


pBool :: MyParser (TPat Bool)
pBool = wrapPos $ do oneOf "t1"
                     return $ TPat_Atom Nothing True
                  <|>
                  do oneOf "f0"
                     return $ TPat_Atom Nothing False

parseIntNote  :: Integral i => MyParser i
parseIntNote = do s <- sign
                  i <- choice [integer, parseNote]
                  return $ applySign s $ fromIntegral i

parseInt :: MyParser Int
parseInt = do s <- sign
              i <- integer
              return $ applySign s $ fromIntegral i

pIntegral :: Integral a => MyParser (TPat a)
pIntegral = wrapPos $ do i <- parseIntNote
                         do c <- parseChord
                            return $ TPat_Stack $ map ((TPat_Atom Nothing) . (+i)) c
                           <|> return (TPat_Atom Nothing i)
                      <|>
                         do c <- parseChord
                            return $ TPat_Stack $ map (TPat_Atom Nothing) c

parseChord :: (Enum a, Num a) => MyParser [a]
parseChord = do char '\''
                name <- many1 $ letter <|> digit
                let chord = fromMaybe [0] $ lookup name chordTable
                do char '\''
                   notFollowedBy space <?> "chord range or 'i'"
                   let n = length chord
                   i <- option n (fromIntegral <$> integer)
                   j <- length <$> many (char 'i')
                   let chord' = take i $ drop j $ concatMap (\x -> map (+ x) chord) [0,12..]
                   return chord'
                  <|> return chord

parseNote :: Num a => MyParser a
parseNote = do n <- notenum
               modifiers <- many noteModifier
               octave <- option 5 natural
               let n' = foldr (+) n modifiers
               return $ fromIntegral $ n' + ((octave-5)*12)
  where
        notenum :: MyParser Integer
        notenum = choice [char 'c' >> return 0,
                          char 'd' >> return 2,
                          char 'e' >> return 4,
                          char 'f' >> return 5,
                          char 'g' >> return 7,
                          char 'a' >> return 9,
                          char 'b' >> return 11
                         ]
        noteModifier :: MyParser Integer
        noteModifier = choice [char 's' >> return 1,
                               char 'f' >> return (-1),
                               char 'n' >> return 0
                              ]

fromNote :: Num a => Pattern String -> Pattern a
fromNote pat = either (const 0) id . runParser parseNote 0 "" <$> pat

pColour :: MyParser (TPat ColourD)
pColour = wrapPos $ do name <- many1 letter <?> "colour name"
                       colour <- readColourName name <?> "known colour"
                       return $ TPat_Atom Nothing colour

pMult :: TPat a -> MyParser (TPat a)
pMult thing = do char '*'
                 spaces
                 r <- pRational <|> pPolyIn pRational <|> pPolyOut pRational
                 return $ TPat_Fast r thing
              <|>
              do char '/'
                 spaces
                 r <- pRational <|> pPolyIn pRational <|> pPolyOut pRational
                 return $ TPat_Slow r thing
              <|>
              return thing

pRand :: TPat a -> MyParser (TPat a)
pRand thing = do char '?'
                 r <- float <|> return 0.5
                 spaces
                 seed <- newSeed
                 return $ TPat_DegradeBy seed r thing
              <|> return thing

pE :: TPat a -> MyParser (TPat a)
pE thing = do (n,k,s) <- parens pair
              pure $ TPat_Euclid n k s thing
            <|> return thing
   where pair :: MyParser (TPat Int, TPat Int, TPat Int)
         pair = do a <- pSequence pIntegral
                   spaces
                   symbol ","
                   spaces
                   b <- pSequence pIntegral
                   c <- do symbol ","
                           spaces
                           pSequence pIntegral
                        <|> return (TPat_Atom Nothing 0)
                   return (a, b, c)

pRatio :: MyParser Rational
pRatio = do s <- sign
            n <- read <$> many1 digit
            result <- do char '%'
                         d <- decimal
                         return (n%d)
                      <|>
                      do char '.'
                         frac <- many1 digit
                         -- A hack, but not sure if doing this
                         -- numerically would be any faster..
                         return (toRational ((read $ show n ++ "." ++ frac)  :: Double))
                      <|>
                      return (n%1)
            c <- (ratioChar <|> return 1)
            return $ applySign s (result * c)
         <|> ratioChar
  where ratioChar = do char 'h'
                       return $ 1%2
                    <|> do char 'q'
                           return $ 1%4
                    <|> do char 'e'
                           return $ 1%8
                    <|> do char 's'
                           return $ 1%16
                    <|> do char 't'
                           return $ 1%3
                    <|> do char 'f'
                           return $ 1%5

pRational :: MyParser (TPat Rational)
<<<<<<< HEAD
pRational = wrapPos $ (TPat_Atom Nothing) <$> pRatio
=======
pRational = wrapPos $ (TPat_Atom Nothing) <$> pRatio

>>>>>>> ea5b8936
<|MERGE_RESOLUTION|>--- conflicted
+++ resolved
@@ -58,11 +58,7 @@
 
 toPat :: (Parseable a, Enumerable a) => TPat a -> Pattern a
 toPat = \case
-<<<<<<< HEAD
-   TPat_Atom (Just loc) x -> addContext (Context [loc]) $ pure x
-=======
    TPat_Atom (Just loc) x -> setContext (Context [loc]) $ pure x
->>>>>>> ea5b8936
    TPat_Atom Nothing x -> pure x
    TPat_Fast t x -> fast (toPat t) $ toPat x
    TPat_Slow t x -> slow (toPat t) $ toPat x
@@ -491,9 +487,4 @@
                            return $ 1%5
 
 pRational :: MyParser (TPat Rational)
-<<<<<<< HEAD
 pRational = wrapPos $ (TPat_Atom Nothing) <$> pRatio
-=======
-pRational = wrapPos $ (TPat_Atom Nothing) <$> pRatio
-
->>>>>>> ea5b8936
