--- conflicted
+++ resolved
@@ -177,7 +177,6 @@
         compareP (Arc 0 1)
           (euclidFull 3 8 "bd" silence)
           ("bd(3,8)" :: Pattern String)
-<<<<<<< HEAD
           
     describe "snowball" $ do
       let testPattern = ("1 2 3 4"::Pattern Int)
@@ -185,6 +184,3 @@
         compareP (Arc 0 1)
           (snowball (+) (slow 2) 3 (testPattern))
           (cat [testPattern,(testPattern+(slow 2 testPattern)),((testPattern+(slow 2 testPattern))+slow 2 (testPattern+(slow 2 testPattern)))])
-=======
-        
->>>>>>> 35062e6c
