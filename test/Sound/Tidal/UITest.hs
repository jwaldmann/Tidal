--- conflicted
+++ resolved
@@ -179,14 +179,13 @@
           (euclidFull 3 8 "bd" silence)
           ("bd(3,8)" :: Pattern String)
           
-<<<<<<< HEAD
     describe "snowball" $ do
       let testPattern = ("1 2 3 4"::Pattern Int)
       it "acummulates a transform version of a pattern and appends the result - addition" $ do
         compareP (Arc 0 1)
           (snowball 3 (+) (slow 2) (testPattern))
           (cat [testPattern,(testPattern+(slow 2 testPattern)),((testPattern+(slow 2 testPattern))+slow 2 (testPattern+(slow 2 testPattern)))])
-=======
+
     describe "soak" $ do
       it "applies a transform and then appends the result -- addition" $ do
         compareP (Arc 0 3)
@@ -200,7 +199,6 @@
         compareP (Arc 0 3)
           (soak 3 (+ "1 2 3") "1 1")
           (cat ["1 1"::Pattern Int,"2 [3 3] 4"::Pattern Int,"3 [5 5] 7"::Pattern Int])
->>>>>>> f2878ee8
 
     describe "euclid" $ do
       it "matches examples in Toussaint's paper" $ do
