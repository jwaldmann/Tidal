name:                tidal
version:             1.0.15
synopsis:            Pattern language for improvised music
-- description:
homepage:            http://tidalcycles.org/
license:             GPL-3
license-file:        LICENSE
author:              Alex McLean
maintainer:          Alex McLean <alex@slab.org>, Mike Hodnick <mike.hodnick@gmail.com>
Stability:           Experimental
Copyright:           (c) Tidal contributors, 2019
category:            Sound
build-type:          Simple
cabal-version:       >=1.10
tested-with:         GHC == 7.10.3, GHC == 8.0.2, GHC == 8.2.2, GHC == 8.4.4, GHC == 8.6.3
data-files:          BootTidal.hs

Extra-source-files: README.md CHANGELOG.md tidal.el

Description: Tidal is a domain specific language for live coding pattern.

library
  ghc-options: -Wall
  hs-source-dirs:
                 src

  default-language:    Haskell2010

  Exposed-modules:     Sound.Tidal.Bjorklund
                       Sound.Tidal.Carabiner
                       Sound.Tidal.Chords
                       Sound.Tidal.Config
                       Sound.Tidal.Control
                       Sound.Tidal.Context
                       Sound.Tidal.Core
                       Sound.Tidal.MiniTidal
                       Sound.Tidal.Params
                       Sound.Tidal.ParseBP
                       Sound.Tidal.Pattern
                       Sound.Tidal.Scales
                       Sound.Tidal.Simple
                       Sound.Tidal.Stream
                       Sound.Tidal.Tempo
                       Sound.Tidal.Transition
                       Sound.Tidal.UI
                       Sound.Tidal.Utils
                       Sound.Tidal.Version
                       Sound.Tidal.EspGrid
                       Sound.Tidal.TH
  other-modules: Sound.Tidal.MiniTidal.TH
                 Sound.Tidal.MiniTidal.ExpParser
  Build-depends:
      base >=4.8 && <5
    , containers < 0.7
    , colour < 2.4
    , hosc < 0.18
    , text < 1.3
    , parsec >= 3.1.12 && < 3.2
    , network < 3.2
    , mwc-random < 0.15
    , vector < 0.13
    , bifunctors < 5.6
    , transformers >= 0.5 && < 0.5.7
    , template-haskell >= 2.10.0.0 && < 2.15
    , bytestring < 0.11
    , clock < 0.9
<<<<<<< HEAD
    , deepseq >= 1.1.0.0
=======
    , haskell-src-exts >= 1.17.1 && < 1.22
>>>>>>> 4bc36946

  if !impl(ghc >= 8.4.1)
    build-depends: semigroups >= 0.18 && < 0.20

test-suite tests
  type: exitcode-stdio-1.0
  main-is: Test.hs
  hs-source-dirs:
      test
  ghc-options: -Wall
  other-modules: Sound.Tidal.ControlTest
                 Sound.Tidal.CoreTest
                 Sound.Tidal.MiniTidalTest
                 Sound.Tidal.ParseTest
                 Sound.Tidal.PatternTest
                 Sound.Tidal.ScalesTest
                 Sound.Tidal.UITest
                 Sound.Tidal.UtilsTest
                 TestUtils
  build-depends:
                base ==4.*
              , microspec >= 0.2.0.1
              , containers
              , parsec
              , tidal

  default-language: Haskell2010

benchmark bench-speed
  type:             exitcode-stdio-1.0
  main-is:          Main.hs 
  hs-source-dirs:   bench/Speed
  other-modules: Tidal.PatternB
                 Tidal.CoreB
                 Tidal.UIB
                 Tidal.Inputs
  build-depends:    
                base == 4.*
              , criterion
              , tidal
  ghc-options: -Wall -O2

benchmark bench-memory
  type:    exitcode-stdio-1.0
  main-is: Main.hs 
  hs-source-dirs: bench/Memory 
  other-modules: Tidal.UIB
                 Tidal.Inputs 
  build-depends:
               base == 4.*
             , weigh
             , tidal
  ghc-options: -Wall -O2

source-repository head
  type:     git
  location: https://github.com/tidalcycles/Tidal<|MERGE_RESOLUTION|>--- conflicted
+++ resolved
@@ -64,11 +64,8 @@
     , template-haskell >= 2.10.0.0 && < 2.15
     , bytestring < 0.11
     , clock < 0.9
-<<<<<<< HEAD
     , deepseq >= 1.1.0.0
-=======
     , haskell-src-exts >= 1.17.1 && < 1.22
->>>>>>> 4bc36946
 
   if !impl(ghc >= 8.4.1)
     build-depends: semigroups >= 0.18 && < 0.20
